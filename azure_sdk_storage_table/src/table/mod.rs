--- conflicted
+++ resolved
@@ -277,26 +277,19 @@
     ) -> Result<(), AzureError> {
         let path = &entry_path(table_name, partition_key, row_key);
 
-<<<<<<< HEAD
+        let etag = match etag {
+            Some(ref etag) => etag,
+            None => "*",
+        };
+
         let future_response = self.request(path, &Method::DELETE, None, |mut request| {
             request = request.header(
                 header::ACCEPT,
                 HeaderValue::from_static(get_json_mime_nometadata()),
             );
-            request.header(header::IF_MATCH, header::HeaderValue::from_static("*"))
-=======
-        let etag = match etag {
-            Some(ref etag) => etag,
-            None => "*",
-        };
-
-        let future_response = self.request(path, &Method::DELETE, None, |ref mut request| {
-            request.header(
-                header::ACCEPT,
-                HeaderValue::from_static(get_json_mime_nometadata()),
-            );
-            request.header(header::IF_MATCH, etag);
->>>>>>> 971f42d0
+            request = request.header(header::IF_MATCH, etag);
+            
+            request
         })?;
         check_status_extract_body(future_response, StatusCode::NO_CONTENT).await?;
         Ok(())
