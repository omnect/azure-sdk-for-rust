--- conflicted
+++ resolved
@@ -15,11 +15,7 @@
 edition       = "2018"
 
 [dependencies]
-<<<<<<< HEAD
-azure_sdk_core           = { path = "../azure_sdk_core", version = "0.35.0" }
-=======
-azure_sdk_core           = { path           = "../azure_sdk_core", version = "0.35.1" }
->>>>>>> f08eac3e
+azure_sdk_core           = { path = "../azure_sdk_core", version = "0.35.1" }
 ring                     = "0.16"
 md5                      = "0.7"
 RustyXML                 = "0.1"
@@ -41,13 +37,8 @@
 uuid                     = { version = "0.8", features = ["v4"] }
 smallvec                 = { version = "1.0", features  = ["serde"] }
 bytes                    = "0.5"
-<<<<<<< HEAD
 hyper-rustls             = "0.19"
-=======
-hyper-rustls             = { version        = "0.19.0-alpha.3" , features  = [] }
-futures                 = "0.3"
-failure			 = "0.1.6"
->>>>>>> f08eac3e
+failure			         = "0.1"
 
 [dev-dependencies]
 env_logger               = "0.7"
